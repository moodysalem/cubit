<<<<<<< HEAD
use debug::PrintTrait;
=======
use gas::withdraw_gas;
>>>>>>> c34996bf
use option::OptionTrait;
use result::ResultTrait;
use result::ResultTraitImpl;
use traits::Into;

use cubit::hyp;
use cubit::math;
use cubit::trig;

// CONSTANTS

const PRIME: felt252 = 3618502788666131213697322783095070105623107215331596699973092056135872020480;
const HALF_PRIME: felt252 = 1809251394333065606848661391547535052811553607665798349986546028067936010240;
const ONE: felt252 = 18446744073709551616; // 2 ** 64
const ONE_u128: u128 = 18446744073709551616_u128; // 2 ** 64
const HALF: felt252 = 9223372036854775808; // 2 ** 63
const HALF_u128: u128 = 9223372036854775808_u128; // 2 ** 63
const MAX_u128: u128 = 340282366920938463463374607431768211455_u128; // 2 ** 128 - 1

// STRUCTS

#[derive(Copy, Drop)]
struct FixedType { mag: u128, sign: bool }

// TRAITS

trait Fixed {
    // Constructors
    fn new(mag: u128, sign: bool) -> FixedType;
    fn new_unscaled(mag: u128, sign: bool) -> FixedType;
    fn from_felt(val: felt252) -> FixedType;
    fn from_unscaled_felt(val: felt252) -> FixedType;

    // Math
    fn abs(self: FixedType) -> FixedType;
    fn ceil(self: FixedType) -> FixedType;
    fn exp(self: FixedType) -> FixedType;
    fn exp2(self: FixedType) -> FixedType;
    fn floor(self: FixedType) -> FixedType;
    fn ln(self: FixedType) -> FixedType;
    fn log2(self: FixedType) -> FixedType;
    fn log10(self: FixedType) -> FixedType;
    fn pow(self: FixedType, b: FixedType) -> FixedType;
    fn round(self: FixedType) -> FixedType;
    fn sqrt(self: FixedType) -> FixedType;

    // Trigonometry
    fn acos(self: FixedType) -> FixedType;
    fn asin(self: FixedType) -> FixedType;
    fn atan(self: FixedType) -> FixedType;
    fn cos(self: FixedType) -> FixedType;
    fn sin(self: FixedType) -> FixedType;
    fn tan(self: FixedType) -> FixedType;

    // Hyperbolic
    fn acosh(self: FixedType) -> FixedType;
    fn asinh(self: FixedType) -> FixedType;
    fn atanh(self: FixedType) -> FixedType;
    fn cosh(self: FixedType) -> FixedType;
    fn sinh(self: FixedType) -> FixedType;
    fn tanh(self: FixedType) -> FixedType;
}

// IMPLS

impl FixedImpl of Fixed {
    fn new(mag: u128, sign: bool) -> FixedType {
        return FixedType { mag: mag, sign: sign };
    }

    fn new_unscaled(mag: u128, sign: bool) -> FixedType {
        return Fixed::new(mag * ONE_u128, sign);
    }

    fn from_felt(val: felt252) -> FixedType {
        let mag = integer::u128_try_from_felt252(_felt_abs(val)).unwrap();
        return Fixed::new(mag, _felt_sign(val));
    }

    fn from_unscaled_felt(val: felt252) -> FixedType {
        return Fixed::from_felt(val * ONE);
    }

    fn abs(self: FixedType) -> FixedType {
        return math::abs(self);
    }

    fn acos(self: FixedType) -> FixedType {
        return trig::acos(self);
    }

    fn acosh(self: FixedType) -> FixedType {
        return hyp::acosh(self);
    }

    fn asin(self: FixedType) -> FixedType {
        return trig::asin(self);
    }

    fn asinh(self: FixedType) -> FixedType {
        return hyp::asinh(self);
    }

    fn atan(self: FixedType) -> FixedType {
        return trig::atan(self);
    }

    fn atanh(self: FixedType) -> FixedType {
        return hyp::atanh(self);
    }

    fn ceil(self: FixedType) -> FixedType {
        return math::ceil(self);
    }

    fn cos(self: FixedType) -> FixedType {
        return trig::cos(self);
    }

    fn cosh(self: FixedType) -> FixedType {
        return hyp::cosh(self);
    }

    fn floor(self: FixedType) -> FixedType {
        return math::floor(self);
    }

    // Calculates the natural exponent of x: e^x
    fn exp(self: FixedType) -> FixedType {
        return math::exp(self);
    }

    // Calculates the binary exponent of x: 2^x
    fn exp2(self: FixedType) -> FixedType {
        return math::exp2(self);
    }

    // Calculates the natural logarithm of x: ln(x)
    // self must be greater than zero
    fn ln(self: FixedType) -> FixedType {
        return math::ln(self);
    }

    // Calculates the binary logarithm of x: log2(x)
    // self must be greather than zero
    fn log2(self: FixedType) -> FixedType {
        return math::log2(self);
    }

    // Calculates the base 10 log of x: log10(x)
    // self must be greater than zero
    fn log10(self: FixedType) -> FixedType {
        return math::log10(self);
    }

    // Calclates the value of x^y and checks for overflow before returning
    // self is a fixed point value
    // b is a fixed point value
    fn pow(self: FixedType, b: FixedType) -> FixedType {
        return math::pow(self, b);
    }

    fn round(self: FixedType) -> FixedType {
        return math::round(self);
    }

    fn sin(self: FixedType) -> FixedType {
        return trig::sin(self);
    }

    fn sinh(self: FixedType) -> FixedType {
        return hyp::sinh(self);
    }

    // Calculates the square root of a fixed point value
    // x must be positive
    fn sqrt(self: FixedType) -> FixedType {
        return math::sqrt(self);
    }

    fn tan(self: FixedType) -> FixedType {
        return trig::tan(self);
    }

    fn tanh(self: FixedType) -> FixedType {
        return hyp::tanh(self);
    }
}

impl FixedPrint of PrintTrait<FixedType> {
    fn print(self: FixedType) {
        self.sign.print();
        self.mag.into().print();
    }
}

impl FixedInto of Into::<FixedType, felt252> {
    fn into(self: FixedType) -> felt252 {
        let mag_felt = self.mag.into();

        if (self.sign == true) {
            return mag_felt * -1;
        } else {
            return mag_felt;
        }
    }
}

impl FixedPartialEq of PartialEq::<FixedType> {
    #[inline(always)]
    fn eq(a: FixedType, b: FixedType) -> bool {
        return math::eq(a, b);
    }

    #[inline(always)]
    fn ne(a: FixedType, b: FixedType) -> bool {
        return math::ne(a, b);
    }
}

impl FixedAdd of Add::<FixedType> {
    fn add(a: FixedType, b: FixedType) -> FixedType {
        return math::add(a, b);
    }
}

impl FixedAddEq of AddEq::<FixedType> {
    #[inline(always)]
    fn add_eq(ref self: FixedType, other: FixedType) {
        self = Add::add(self, other);
    }
}

impl FixedSub of Sub::<FixedType> {
    fn sub(a: FixedType, b: FixedType) -> FixedType {
        return math::sub(a, b);
    }
}

impl FixedSubEq of SubEq::<FixedType> {
    #[inline(always)]
    fn sub_eq(ref self: FixedType, other: FixedType) {
        self = Sub::sub(self, other);
    }
}

impl FixedMul of Mul::<FixedType> {
    fn mul(a: FixedType, b: FixedType) -> FixedType {
        return math::mul(a, b);
    }
}

impl FixedMulEq of MulEq::<FixedType> {
    #[inline(always)]
    fn mul_eq(ref self: FixedType, other: FixedType) {
        self = Mul::mul(self, other);
    }
}

impl FixedDiv of Div::<FixedType> {
    fn div(a: FixedType, b: FixedType) -> FixedType {
        return math::div(a, b);
    }
}

impl FixedDivEq of DivEq::<FixedType> {
    #[inline(always)]
    fn div_eq(ref self: FixedType, other: FixedType) {
        self = Div::div(self, other);
    }
}

impl FixedPartialOrd of PartialOrd::<FixedType> {
    #[inline(always)]
    fn ge(a: FixedType, b: FixedType) -> bool {
        return math::ge(a, b);
    }

    #[inline(always)]
    fn gt(a: FixedType, b: FixedType) -> bool {
        return math::gt(a, b);
    }

    #[inline(always)]
    fn le(a: FixedType, b: FixedType) -> bool {
        return math::le(a, b);
    }

    #[inline(always)]
    fn lt(a: FixedType, b: FixedType) -> bool {
        return math::lt(a, b);
    }
}

impl FixedNeg of Neg::<FixedType> {
    #[inline(always)]
    fn neg(a: FixedType) -> FixedType {
        return math::neg(a);
    }
}

// INTERNAL

// Returns the sign of a signed `felt252` as with signed magnitude representation
// true = negative
// false = positive
fn _felt_sign(a: felt252) -> bool {
    return integer::u256_from_felt252(a) > integer::u256_from_felt252(HALF_PRIME);
}

<<<<<<< HEAD
// Returns the absolute value of a signed `felt`
=======
// Returns the absolute value of a signed `felt252`
>>>>>>> c34996bf
fn _felt_abs(a: felt252) -> felt252 {
    let a_sign = _felt_sign(a);

    if (a_sign == true) {
        return a * -1;
    } else {
        return a;
    }
}

// Ignores sign and always returns false
fn _split_unsigned(a: FixedType) -> (u128, u128) {
    return integer::u128_safe_divmod(a.mag, integer::u128_as_non_zero(ONE_u128));
}<|MERGE_RESOLUTION|>--- conflicted
+++ resolved
@@ -1,8 +1,4 @@
-<<<<<<< HEAD
 use debug::PrintTrait;
-=======
-use gas::withdraw_gas;
->>>>>>> c34996bf
 use option::OptionTrait;
 use result::ResultTrait;
 use result::ResultTraitImpl;
@@ -313,11 +309,7 @@
     return integer::u256_from_felt252(a) > integer::u256_from_felt252(HALF_PRIME);
 }
 
-<<<<<<< HEAD
-// Returns the absolute value of a signed `felt`
-=======
 // Returns the absolute value of a signed `felt252`
->>>>>>> c34996bf
 fn _felt_abs(a: felt252) -> felt252 {
     let a_sign = _felt_sign(a);
 
